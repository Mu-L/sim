import { createLogger } from '@/lib/logs/console/logger'
import { getBaseUrl } from '@/lib/urls/utils'
import { useCustomToolsStore } from '@/stores/custom-tools/store'
import { useEnvironmentStore } from '@/stores/settings/environment/store'
// Copilot-specific tools are now handled in @/lib/copilot/tools.ts
import { tools } from '@/tools/registry'
import type { TableRow, ToolConfig, ToolResponse } from '@/tools/types'

// Workflow tools moved to copilot system

const logger = createLogger('ToolsUtils')

// Internal-only tools (not exposed to users in workflows)
// Note: All copilot-specific tools are now handled in @/lib/copilot/tools.ts
const internalTools: Record<string, ToolConfig> = {
  // No internal tools remain - all have been moved to copilot system
}

// Export the list of internal tool IDs for filtering purposes
export const getInternalToolIds = (): Set<string> => {
  return new Set(Object.keys(internalTools))
}

/**
 * Transforms a table from the store format to a key-value object
 * @param table Array of table rows from the store
 * @returns Record of key-value pairs
 */
export const transformTable = (table: TableRow[] | null): Record<string, any> => {
  if (!table) return {}

  return table.reduce(
    (acc, row) => {
      if (row.cells?.Key && row.cells?.Value !== undefined) {
        // Extract the Value cell as is - it should already be properly resolved
        // by the InputResolver based on variable type (number, string, boolean etc.)
        const value = row.cells.Value

        // Store the correctly typed value in the result object
        acc[row.cells.Key] = value
      }
      return acc
    },
    {} as Record<string, any>
  )
}

interface RequestParams {
  url: string
  method: string
  headers: Record<string, string>
  body?: string
}

/**
 * Format request parameters based on tool configuration and provided params
 */
export function formatRequestParams(tool: ToolConfig, params: Record<string, any>): RequestParams {
  // Process URL
  const url = typeof tool.request.url === 'function' ? tool.request.url(params) : tool.request.url

  // Process method
  const method = params.method || tool.request.method || 'GET'

  // Process headers
  const headers = tool.request.headers ? tool.request.headers(params) : {}

  // Process body
  const hasBody = method !== 'GET' && method !== 'HEAD' && !!tool.request.body
  const bodyResult = tool.request.body ? tool.request.body(params) : undefined

  // Special handling for NDJSON content type or 'application/x-www-form-urlencoded'
  const isPreformattedContent =
    headers['Content-Type'] === 'application/x-ndjson' ||
    headers['Content-Type'] === 'application/x-www-form-urlencoded'
  const body = hasBody
    ? isPreformattedContent && bodyResult
      ? bodyResult.body
      : JSON.stringify(bodyResult)
    : undefined

  return { url, method, headers, body }
}

/**
 * Execute the actual request and transform the response
 */
export async function executeRequest(
  toolId: string,
  tool: ToolConfig,
  requestParams: RequestParams
): Promise<ToolResponse> {
  try {
    const { url, method, headers, body } = requestParams

    const externalResponse = await fetch(url, { method, headers, body })

    if (!externalResponse.ok) {
      let errorContent
      try {
        errorContent = await externalResponse.json()
      } catch (_e) {
        errorContent = { message: externalResponse.statusText }
      }

      // Use the tool's error transformer or a default message
      if (tool.transformError) {
        try {
          const errorResult = tool.transformError(errorContent)

          // Handle both string and Promise return types
          if (typeof errorResult === 'string') {
            throw new Error(errorResult)
          }
          // It's a Promise, await it
          const transformedError = await errorResult
          // If it's a string or has an error property, use it
          if (typeof transformedError === 'string') {
            throw new Error(transformedError)
          }
          if (
            transformedError &&
            typeof transformedError === 'object' &&
            'error' in transformedError
          ) {
            throw new Error(transformedError.error || 'Tool returned an error')
          }
          // Fallback
          throw new Error('Tool returned an error')
        } catch (e) {
          if (e instanceof Error) {
            throw e
          }
          throw new Error(`${toolId} API error: ${externalResponse.statusText}`)
        }
      } else {
        const error = errorContent.message || `${toolId} API error: ${externalResponse.statusText}`
        logger.error(`${toolId} error:`, { error })
        throw new Error(error)
      }
    }

    const transformResponse =
      tool.transformResponse ||
      (async (resp: Response) => ({
        success: true,
        output: await resp.json(),
      }))

    return await transformResponse(externalResponse)
  } catch (error: any) {
    return {
      success: false,
      output: {},
      error: error.message || 'Unknown error',
    }
  }
}

/**
 * Formats a parameter name for user-friendly error messages
 * Converts parameter names and descriptions to more readable format
<<<<<<< HEAD
 */
function formatParameterNameForError(paramName: string): string {
  // Split camelCase and snake_case/kebab-case into words, then capitalize first letter of each word
  return paramName
    .split(/(?=[A-Z])|[_-]/)
    .filter(Boolean)
    .map((word) => word.charAt(0).toUpperCase() + word.slice(1).toLowerCase())
    .join(' ')
}

/**
 * Validates required parameters after LLM and user params have been merged
 * This is the final validation before tool execution - ensures all required
 * user-or-llm parameters are present after the merge process
 */
=======
 */
function formatParameterNameForError(paramName: string): string {
  // Split camelCase and snake_case/kebab-case into words, then capitalize first letter of each word
  return paramName
    .split(/(?=[A-Z])|[_-]/)
    .filter(Boolean)
    .map((word) => word.charAt(0).toUpperCase() + word.slice(1).toLowerCase())
    .join(' ')
}

/**
 * Validates required parameters after LLM and user params have been merged
 * This is the final validation before tool execution - ensures all required
 * user-or-llm parameters are present after the merge process
 */
>>>>>>> 2bba2012
export function validateRequiredParametersAfterMerge(
  toolId: string,
  tool: ToolConfig | undefined,
  params: Record<string, any>,
  parameterNameMap?: Record<string, string>
): void {
  if (!tool) {
    throw new Error(`Tool not found: ${toolId}`)
  }

  // Validate all required user-or-llm parameters after merge
  // user-only parameters should have been validated earlier during serialization
  for (const [paramName, paramConfig] of Object.entries(tool.params)) {
    if (
      (paramConfig as any).visibility === 'user-or-llm' &&
      paramConfig.required &&
      (!(paramName in params) ||
        params[paramName] === null ||
        params[paramName] === undefined ||
        params[paramName] === '')
    ) {
      // Create a more user-friendly error message
      const toolName = tool.name || toolId
      const friendlyParamName =
        parameterNameMap?.[paramName] || formatParameterNameForError(paramName)
      throw new Error(`"${friendlyParamName}" is required for ${toolName}`)
    }
  }
}

// Check if we're running in the browser
function isBrowser(): boolean {
  return typeof window !== 'undefined'
}

// Check if Freestyle is available
function isFreestyleAvailable(): boolean {
  return isBrowser() && !!window.crossOriginIsolated
}

/**
 * Creates parameter schema from custom tool schema
 */
export function createParamSchema(customTool: any): Record<string, any> {
  const params: Record<string, any> = {}

  if (customTool.schema.function?.parameters?.properties) {
    const properties = customTool.schema.function.parameters.properties
    const required = customTool.schema.function.parameters.required || []

    Object.entries(properties).forEach(([key, config]: [string, any]) => {
      const isRequired = required.includes(key)

      // Create the base parameter configuration
      const paramConfig: Record<string, any> = {
        type: config.type || 'string',
        required: isRequired,
        description: config.description || '',
      }

      // Set visibility based on whether it's required
      if (isRequired) {
        paramConfig.visibility = 'user-or-llm'
      } else {
        paramConfig.visibility = 'user-only'
      }

      params[key] = paramConfig
    })
  }

  return params
}

/**
 * Get environment variables from store (client-side only)
 * @param getStore Optional function to get the store (useful for testing)
 */
export function getClientEnvVars(getStore?: () => any): Record<string, string> {
  if (!isBrowser()) return {}

  try {
    // Allow injecting the store for testing
    const envStore = getStore ? getStore() : useEnvironmentStore.getState()
    const allEnvVars = envStore.getAllVariables()

    // Convert environment variables to a simple key-value object
    return Object.entries(allEnvVars).reduce(
      (acc, [key, variable]: [string, any]) => {
        acc[key] = variable.value
        return acc
      },
      {} as Record<string, string>
    )
  } catch (_error) {
    // In case of any errors (like in testing), return empty object
    return {}
  }
}

/**
 * Creates the request body configuration for custom tools
 * @param customTool The custom tool configuration
 * @param isClient Whether running on client side
 * @param workflowId Optional workflow ID for server-side
 * @param getStore Optional function to get the store (useful for testing)
 */
export function createCustomToolRequestBody(
  customTool: any,
  isClient = true,
  workflowId?: string,
  getStore?: () => any
) {
  return (params: Record<string, any>) => {
    // Get environment variables - try multiple sources in order of preference:
    // 1. envVars parameter (passed from provider/agent context)
    // 2. Client-side store (if running in browser)
    // 3. Empty object (fallback)
    const envVars = params.envVars || (isClient ? getClientEnvVars(getStore) : {})

    // Include everything needed for execution
    return {
      code: customTool.code,
      params: params, // These will be available in the VM context
      schema: customTool.schema.function.parameters, // For validation
      envVars: envVars, // Environment variables
      workflowId: workflowId, // Pass workflowId for server-side context
      isCustomTool: true, // Flag to indicate this is a custom tool execution
    }
  }
}

// Get a tool by its ID
export function getTool(toolId: string): ToolConfig | undefined {
  // Check for internal tools first
  const internalTool = internalTools[toolId]
  if (internalTool) return internalTool

  // Check for built-in tools
  const builtInTool = tools[toolId]
  if (builtInTool) return builtInTool

  // Check if it's a custom tool
  if (toolId.startsWith('custom_') && typeof window !== 'undefined') {
    // Only try to use the sync version on the client
    const customToolsStore = useCustomToolsStore.getState()
    const identifier = toolId.replace('custom_', '')

    // Try to find the tool directly by ID first
    let customTool = customToolsStore.getTool(identifier)

    // If not found by ID, try to find by title (for backward compatibility)
    if (!customTool) {
      const allTools = customToolsStore.getAllTools()
      customTool = allTools.find((tool) => tool.title === identifier)
    }

    if (customTool) {
      return createToolConfig(customTool, toolId)
    }
  }

  // If not found or running on the server, return undefined
  return undefined
}

// Get a tool by its ID asynchronously (supports server-side)
export async function getToolAsync(
  toolId: string,
  workflowId?: string
): Promise<ToolConfig | undefined> {
  // Check for internal tools first
  const internalTool = internalTools[toolId]
  if (internalTool) return internalTool

  // Check for built-in tools
  const builtInTool = tools[toolId]
  if (builtInTool) return builtInTool

  // Check if it's a custom tool
  if (toolId.startsWith('custom_')) {
    return getCustomTool(toolId, workflowId)
  }

  return undefined
}

// Helper function to create a tool config from a custom tool
function createToolConfig(customTool: any, customToolId: string): ToolConfig {
  // Create a parameter schema from the custom tool schema
  const params = createParamSchema(customTool)

  // Create a tool config for the custom tool
  return {
    id: customToolId,
    name: customTool.title,
    description: customTool.schema.function?.description || '',
    version: '1.0.0',
    params,

    // Request configuration - for custom tools we'll use the execute endpoint
    request: {
      url: '/api/function/execute',
      method: 'POST',
      headers: () => ({ 'Content-Type': 'application/json' }),
      body: createCustomToolRequestBody(customTool, true),
      isInternalRoute: true,
    },

    // Direct execution support for browser environment with Freestyle
    directExecution: async (params: Record<string, any>) => {
      // If there's no code, we can't execute directly
      if (!customTool.code) {
        return {
          success: false,
          output: {},
          error: 'No code provided for tool execution',
        }
      }

      // If we're in a browser with Freestyle available, use it
      if (isFreestyleAvailable()) {
        try {
          // Get environment variables from the store
          const envStore = useEnvironmentStore.getState()
          const envVars = envStore.getAllVariables()

          // Create a merged params object that includes environment variables
          const mergedParams = { ...params }

          // Add environment variables to the params
          Object.entries(envVars).forEach(([key, variable]) => {
            if (mergedParams[key] === undefined && variable.value) {
              mergedParams[key] = variable.value
            }
          })

          // Resolve environment variables and tags in the code
          let resolvedCode = customTool.code

          // Resolve environment variables with {{var_name}} syntax
          const envVarMatches = resolvedCode.match(/\{\{([^}]+)\}\}/g) || []
          for (const match of envVarMatches) {
            const varName = match.slice(2, -2).trim()
            // Look for the variable in our environment store first, then in params
            const envVar = envVars[varName]
            const varValue = envVar ? envVar.value : mergedParams[varName] || ''

            resolvedCode = resolvedCode.replaceAll(match, varValue)
          }

          // Resolve tags with <tag_name> syntax
          const tagMatches = resolvedCode.match(/<([^>]+)>/g) || []
          for (const match of tagMatches) {
            const tagName = match.slice(1, -1).trim()
            const tagValue = mergedParams[tagName] || ''
            resolvedCode = resolvedCode.replace(match, tagValue)
          }

          // Dynamically import Freestyle to execute code
          const { executeCode } = await import('@/lib/freestyle')

          const result = await executeCode(resolvedCode, mergedParams)

          if (!result.success) {
            throw new Error(result.error || 'Freestyle execution failed')
          }

          return {
            success: true,
            output: result.output.result || result.output,
            error: undefined,
          }
        } catch (error: any) {
          logger.warn('Freestyle execution failed, falling back to API:', error.message)
          // Fall back to API route if Freestyle fails
          return undefined
        }
      }

      // No Freestyle or not in browser, return undefined to use regular API route
      return undefined
    },

    // Standard response handling for custom tools
    transformResponse: async (response: Response, params: Record<string, any>) => {
      const data = await response.json()

      if (!data.success) {
        throw new Error(data.error || 'Custom tool execution failed')
      }

      return {
        success: true,
        output: data.output.result || data.output,
        error: undefined,
      }
    },
    transformError: async (error: any) =>
      `Custom tool execution error: ${error.message || 'Unknown error'}`,
  }
}

// Create a tool config from a custom tool definition
async function getCustomTool(
  customToolId: string,
  workflowId?: string
): Promise<ToolConfig | undefined> {
  const identifier = customToolId.replace('custom_', '')

  try {
    const baseUrl = getBaseUrl()
    const url = new URL('/api/tools/custom', baseUrl)

    // Add workflowId as a query parameter if available
    if (workflowId) {
      url.searchParams.append('workflowId', workflowId)
    }

    const response = await fetch(url.toString())

    if (!response.ok) {
      logger.error(`Failed to fetch custom tools: ${response.statusText}`)
      return undefined
    }

    const result = await response.json()

    if (!result.data || !Array.isArray(result.data)) {
      logger.error(`Invalid response when fetching custom tools: ${JSON.stringify(result)}`)
      return undefined
    }

    // Try to find the tool by ID or title
    const customTool = result.data.find(
      (tool: any) => tool.id === identifier || tool.title === identifier
    )

    if (!customTool) {
      logger.error(`Custom tool not found: ${identifier}`)
      return undefined
    }

    // Create a parameter schema
    const params = createParamSchema(customTool)

    // Create a tool config for the custom tool
    return {
      id: customToolId,
      name: customTool.title,
      description: customTool.schema.function?.description || '',
      version: '1.0.0',
      params,

      // Request configuration - for custom tools we'll use the execute endpoint
      request: {
        url: '/api/function/execute',
        method: 'POST',
        headers: () => ({ 'Content-Type': 'application/json' }),
        body: createCustomToolRequestBody(customTool, false, workflowId),
        isInternalRoute: true,
      },

      // Same response handling as client-side
      transformResponse: async (response: Response, params: Record<string, any>) => {
        const data = await response.json()

        if (!data.success) {
          throw new Error(data.error || 'Custom tool execution failed')
        }

        return {
          success: true,
          output: data.output.result || data.output,
          error: undefined,
        }
      },
      transformError: async (error: any) =>
        `Custom tool execution error: ${error.message || 'Unknown error'}`,
    }
  } catch (error) {
    logger.error(`Error fetching custom tool ${identifier} from API:`, error)
    return undefined
  }
}<|MERGE_RESOLUTION|>--- conflicted
+++ resolved
@@ -160,7 +160,6 @@
 /**
  * Formats a parameter name for user-friendly error messages
  * Converts parameter names and descriptions to more readable format
-<<<<<<< HEAD
  */
 function formatParameterNameForError(paramName: string): string {
   // Split camelCase and snake_case/kebab-case into words, then capitalize first letter of each word
@@ -176,23 +175,6 @@
  * This is the final validation before tool execution - ensures all required
  * user-or-llm parameters are present after the merge process
  */
-=======
- */
-function formatParameterNameForError(paramName: string): string {
-  // Split camelCase and snake_case/kebab-case into words, then capitalize first letter of each word
-  return paramName
-    .split(/(?=[A-Z])|[_-]/)
-    .filter(Boolean)
-    .map((word) => word.charAt(0).toUpperCase() + word.slice(1).toLowerCase())
-    .join(' ')
-}
-
-/**
- * Validates required parameters after LLM and user params have been merged
- * This is the final validation before tool execution - ensures all required
- * user-or-llm parameters are present after the merge process
- */
->>>>>>> 2bba2012
 export function validateRequiredParametersAfterMerge(
   toolId: string,
   tool: ToolConfig | undefined,

'use client'

import { useMemo, useState } from 'react'
import { Plus, Trash2 } from 'lucide-react'
import { Button } from '@/components/ui/button'
import { formatDisplayText } from '@/components/ui/formatted-text'
import { Input } from '@/components/ui/input'
import { checkTagTrigger, TagDropdown } from '@/components/ui/tag-dropdown'
import { MAX_TAG_SLOTS } from '@/lib/constants/knowledge'
import { cn } from '@/lib/utils'
import { useSubBlockValue } from '@/app/workspace/[workspaceId]/w/[workflowId]/components/workflow-block/components/sub-block/hooks/use-sub-block-value'
import type { SubBlockConfig } from '@/blocks/types'
import { useKnowledgeBaseTagDefinitions } from '@/hooks/use-knowledge-base-tag-definitions'
<<<<<<< HEAD
=======
import { useTagSelection } from '@/hooks/use-tag-selection'
>>>>>>> 2bba2012

interface DocumentTagRow {
  id: string
  cells: {
    tagName: string
    type: string
    value: string
  }
}

interface DocumentTagEntryProps {
  blockId: string
  subBlock: SubBlockConfig
  disabled?: boolean
  isPreview?: boolean
  previewValue?: any
  isConnecting?: boolean
}

export function DocumentTagEntry({
  blockId,
  subBlock,
  disabled = false,
  isPreview = false,
  previewValue,
  isConnecting = false,
}: DocumentTagEntryProps) {
  const [storeValue, setStoreValue] = useSubBlockValue<string>(blockId, subBlock.id)

  // Get the knowledge base ID from other sub-blocks
  const [knowledgeBaseIdValue] = useSubBlockValue(blockId, 'knowledgeBaseId')
  const knowledgeBaseId = knowledgeBaseIdValue || null

  // Use KB tag definitions hook to get available tags
  const { tagDefinitions, isLoading } = useKnowledgeBaseTagDefinitions(knowledgeBaseId)

<<<<<<< HEAD
=======
  const emitTagSelection = useTagSelection(blockId, subBlock.id)

>>>>>>> 2bba2012
  // State for dropdown visibility - one for each row
  const [dropdownStates, setDropdownStates] = useState<Record<number, boolean>>({})
  // State for type dropdown visibility - one for each row
  const [typeDropdownStates, setTypeDropdownStates] = useState<Record<number, boolean>>({})

  // State for managing tag dropdown
  const [activeTagDropdown, setActiveTagDropdown] = useState<{
    rowIndex: number
    showTags: boolean
    cursorPosition: number
    activeSourceBlockId: string | null
    element?: HTMLElement | null
  } | null>(null)

  // Use preview value when in preview mode, otherwise use store value
  const currentValue = isPreview ? previewValue : storeValue

  // Transform stored JSON string to table format for display
  const rows = useMemo(() => {
    // If we have stored data, use it
    if (currentValue) {
      try {
        const tagData = JSON.parse(currentValue)
        if (Array.isArray(tagData) && tagData.length > 0) {
          return tagData.map((tag: any, index: number) => ({
            id: tag.id || `tag-${index}`,
            cells: {
              tagName: tag.tagName || '',
              type: tag.fieldType || 'text',
              value: tag.value || '',
            },
          }))
        }
      } catch {
        // If parsing fails, fall through to default
      }
    }

    // Default: just one empty row
    return [
      {
        id: 'empty-row-0',
        cells: { tagName: '', type: 'text', value: '' },
      },
    ]
  }, [currentValue])

  // Get available tag names and check for case-insensitive duplicates
  const usedTagNames = new Set(
    rows.map((row) => row.cells.tagName?.toLowerCase()).filter((name) => name?.trim())
  )

  const availableTagDefinitions = tagDefinitions.filter(
    (def) => !usedTagNames.has(def.displayName.toLowerCase())
  )

  // Check if we can add more tags based on MAX_TAG_SLOTS
  const newTagsBeingCreated = rows.filter(
    (row) =>
      row.cells.tagName?.trim() &&
      !tagDefinitions.some(
        (def) => def.displayName.toLowerCase() === row.cells.tagName.toLowerCase()
      )
  ).length
  const canAddMoreTags = tagDefinitions.length + newTagsBeingCreated < MAX_TAG_SLOTS

  // Function to pre-fill existing tags
  const handlePreFillTags = () => {
    if (isPreview || disabled) return

    const existingTagRows = tagDefinitions.map((tagDef, index) => ({
      id: `prefill-${tagDef.id}-${index}`,
      tagName: tagDef.displayName,
      fieldType: tagDef.fieldType,
      value: '',
    }))

    const jsonString = existingTagRows.length > 0 ? JSON.stringify(existingTagRows) : ''
    setStoreValue(jsonString)
  }

<<<<<<< HEAD
  const handleCellChange = (rowIndex: number, column: string, value: string) => {
    if (isPreview || disabled) return

    // Check if this is a new tag name that would exceed the limit
    if (column === 'tagName' && value.trim()) {
      const isExistingTag = tagDefinitions.some(
        (def) => def.displayName.toLowerCase() === value.toLowerCase()
      )

      if (!isExistingTag) {
        // Count current new tags being created (excluding the current row)
        const currentNewTags = rows.filter(
          (row, idx) =>
            idx !== rowIndex &&
            row.cells.tagName?.trim() &&
            !tagDefinitions.some(
              (def) => def.displayName.toLowerCase() === row.cells.tagName.toLowerCase()
            )
        ).length

        if (tagDefinitions.length + currentNewTags >= MAX_TAG_SLOTS) {
          // Don't allow creating new tags if we've reached the limit
          return
        }
      }
    }

=======
  // Shared helper function for updating rows and generating JSON
  const updateRowsAndGenerateJson = (rowIndex: number, column: string, value: string) => {
>>>>>>> 2bba2012
    const updatedRows = [...rows].map((row, idx) => {
      if (idx === rowIndex) {
        const newCells = { ...row.cells, [column]: value }

        // Auto-select type when existing tag is selected
        if (column === 'tagName' && value) {
          const tagDef = tagDefinitions.find(
            (def) => def.displayName.toLowerCase() === value.toLowerCase()
          )
          if (tagDef) {
            newCells.type = tagDef.fieldType
          }
        }
<<<<<<< HEAD

        return {
          ...row,
          cells: newCells,
        }
      }
      return row
    })

    // No auto-add rows - user will manually add them with plus button

=======

        return {
          ...row,
          cells: newCells,
        }
      }
      return row
    })

>>>>>>> 2bba2012
    // Store all rows including empty ones - don't auto-remove
    const dataToStore = updatedRows.map((row) => ({
      id: row.id,
      tagName: row.cells.tagName || '',
      fieldType: row.cells.type || 'text',
      value: row.cells.value || '',
    }))

<<<<<<< HEAD
    const jsonString = dataToStore.length > 0 ? JSON.stringify(dataToStore) : ''
    setStoreValue(jsonString)
  }

  const handleAddRow = () => {
    if (isPreview || disabled) return

    // Get current data and add a new empty row
    const currentData = currentValue ? JSON.parse(currentValue) : []
    const newRowId = `tag-${currentData.length}-${Math.random().toString(36).substr(2, 9)}`
    const newData = [...currentData, { id: newRowId, tagName: '', fieldType: 'text', value: '' }]
    setStoreValue(JSON.stringify(newData))
  }

  const handleDeleteRow = (rowIndex: number) => {
    if (isPreview || disabled || rows.length <= 1) return
    const updatedRows = rows.filter((_, idx) => idx !== rowIndex)

    // Store all remaining rows including empty ones - don't auto-remove
    const tableDataForStorage = updatedRows.map((row) => ({
      id: row.id,
      tagName: row.cells.tagName || '',
      fieldType: row.cells.type || 'text',
      value: row.cells.value || '',
    }))

    const jsonString = tableDataForStorage.length > 0 ? JSON.stringify(tableDataForStorage) : ''
    setStoreValue(jsonString)
  }

=======
    return dataToStore.length > 0 ? JSON.stringify(dataToStore) : ''
  }

  const handleCellChange = (rowIndex: number, column: string, value: string) => {
    if (isPreview || disabled) return

    // Check if this is a new tag name that would exceed the limit
    if (column === 'tagName' && value.trim()) {
      const isExistingTag = tagDefinitions.some(
        (def) => def.displayName.toLowerCase() === value.toLowerCase()
      )

      if (!isExistingTag) {
        // Count current new tags being created (excluding the current row)
        const currentNewTags = rows.filter(
          (row, idx) =>
            idx !== rowIndex &&
            row.cells.tagName?.trim() &&
            !tagDefinitions.some(
              (def) => def.displayName.toLowerCase() === row.cells.tagName.toLowerCase()
            )
        ).length

        if (tagDefinitions.length + currentNewTags >= MAX_TAG_SLOTS) {
          // Don't allow creating new tags if we've reached the limit
          return
        }
      }
    }

    const jsonString = updateRowsAndGenerateJson(rowIndex, column, value)
    setStoreValue(jsonString)
  }

  const handleTagDropdownSelection = (rowIndex: number, column: string, value: string) => {
    if (isPreview || disabled) return

    const jsonString = updateRowsAndGenerateJson(rowIndex, column, value)
    emitTagSelection(jsonString)
  }

  const handleAddRow = () => {
    if (isPreview || disabled) return

    // Get current data and add a new empty row
    const currentData = currentValue ? JSON.parse(currentValue) : []
    const newRowId = `tag-${currentData.length}-${Math.random().toString(36).substr(2, 9)}`
    const newData = [...currentData, { id: newRowId, tagName: '', fieldType: 'text', value: '' }]
    setStoreValue(JSON.stringify(newData))
  }

  const handleDeleteRow = (rowIndex: number) => {
    if (isPreview || disabled || rows.length <= 1) return
    const updatedRows = rows.filter((_, idx) => idx !== rowIndex)

    // Store all remaining rows including empty ones - don't auto-remove
    const tableDataForStorage = updatedRows.map((row) => ({
      id: row.id,
      tagName: row.cells.tagName || '',
      fieldType: row.cells.type || 'text',
      value: row.cells.value || '',
    }))

    const jsonString = tableDataForStorage.length > 0 ? JSON.stringify(tableDataForStorage) : ''
    setStoreValue(jsonString)
  }

>>>>>>> 2bba2012
  // Check for duplicate tag names (case-insensitive)
  const getDuplicateStatus = (rowIndex: number, tagName: string) => {
    if (!tagName.trim()) return false
    const lowerTagName = tagName.toLowerCase()
    return rows.some(
      (row, idx) =>
        idx !== rowIndex &&
        row.cells.tagName?.toLowerCase() === lowerTagName &&
        row.cells.tagName.trim()
    )
  }

  if (isLoading) {
    return <div className='p-4 text-muted-foreground text-sm'>Loading tag definitions...</div>
  }

  const renderHeader = () => (
    <thead>
      <tr className='border-b'>
        <th className='w-2/5 border-r px-4 py-2 text-center font-medium text-sm'>Tag Name</th>
        <th className='w-1/5 border-r px-4 py-2 text-center font-medium text-sm'>Type</th>
        <th className='px-4 py-2 text-center font-medium text-sm'>Value</th>
      </tr>
    </thead>
  )

  const renderTagNameCell = (row: DocumentTagRow, rowIndex: number) => {
    const cellValue = row.cells.tagName || ''
    const isDuplicate = getDuplicateStatus(rowIndex, cellValue)
    const showDropdown = dropdownStates[rowIndex] || false

    const setShowDropdown = (show: boolean) => {
      setDropdownStates((prev) => ({ ...prev, [rowIndex]: show }))
    }

    const handleDropdownClick = (e: React.MouseEvent) => {
      e.preventDefault()
      e.stopPropagation()
      if (!disabled && !isConnecting) {
        if (!showDropdown) {
          setShowDropdown(true)
        }
      }
    }

    const handleFocus = () => {
      if (!disabled && !isConnecting) {
        setShowDropdown(true)
      }
    }

    const handleBlur = () => {
      // Delay closing to allow dropdown selection
      setTimeout(() => setShowDropdown(false), 150)
    }

    return (
      <td className='relative border-r p-1'>
        <div className='relative w-full'>
          <Input
            value={cellValue}
            onChange={(e) => handleCellChange(rowIndex, 'tagName', e.target.value)}
            onFocus={handleFocus}
            onBlur={handleBlur}
            disabled={disabled || isConnecting}
            className={cn(
              'w-full border-0 text-transparent caret-foreground placeholder:text-muted-foreground/50 focus-visible:ring-0 focus-visible:ring-offset-0',
              isDuplicate && 'border-red-500 bg-red-50'
            )}
          />
          <div className='pointer-events-none absolute inset-0 flex items-center overflow-hidden bg-transparent px-3 text-sm'>
            <div className='whitespace-pre'>{formatDisplayText(cellValue)}</div>
          </div>
          {showDropdown && availableTagDefinitions.length > 0 && (
            <div className='absolute top-full left-0 z-[100] mt-1 w-full'>
              <div className='allow-scroll fade-in-0 zoom-in-95 animate-in rounded-md border bg-popover text-popover-foreground shadow-lg'>
                <div
                  className='allow-scroll max-h-48 overflow-y-auto p-1'
                  style={{ scrollbarWidth: 'thin' }}
                >
                  {availableTagDefinitions
                    .filter((tagDef) =>
                      tagDef.displayName.toLowerCase().includes(cellValue.toLowerCase())
                    )
                    .map((tagDef) => (
                      <div
                        key={tagDef.id}
                        className='relative flex cursor-pointer select-none items-center rounded-sm px-2 py-1.5 text-sm outline-none hover:bg-accent hover:text-accent-foreground'
                        onMouseDown={(e) => {
                          e.preventDefault()
                          handleCellChange(rowIndex, 'tagName', tagDef.displayName)
                          setShowDropdown(false)
                        }}
                      >
                        <span className='flex-1 truncate'>{tagDef.displayName}</span>
                      </div>
                    ))}
                </div>
              </div>
            </div>
          )}
        </div>
      </td>
    )
  }

  const renderTypeCell = (row: DocumentTagRow, rowIndex: number) => {
    const cellValue = row.cells.type || 'text'
    const tagName = row.cells.tagName || ''

    // Check if this is an existing tag (should be read-only)
    const existingTag = tagDefinitions.find(
      (def) => def.displayName.toLowerCase() === tagName.toLowerCase()
    )
    const isReadOnly = !!existingTag

    const showTypeDropdown = typeDropdownStates[rowIndex] || false
<<<<<<< HEAD

    const setShowTypeDropdown = (show: boolean) => {
      setTypeDropdownStates((prev) => ({ ...prev, [rowIndex]: show }))
    }

    const handleTypeDropdownClick = (e: React.MouseEvent) => {
      e.preventDefault()
      e.stopPropagation()
      if (!disabled && !isConnecting && !isReadOnly) {
        if (!showTypeDropdown) {
          setShowTypeDropdown(true)
        }
      }
    }

    const handleTypeFocus = () => {
      if (!disabled && !isConnecting && !isReadOnly) {
        setShowTypeDropdown(true)
      }
    }

    const handleTypeBlur = () => {
      // Delay closing to allow dropdown selection
      setTimeout(() => setShowTypeDropdown(false), 150)
    }

    const typeOptions = [{ value: 'text', label: 'Text' }]

=======

    const setShowTypeDropdown = (show: boolean) => {
      setTypeDropdownStates((prev) => ({ ...prev, [rowIndex]: show }))
    }

    const handleTypeDropdownClick = (e: React.MouseEvent) => {
      e.preventDefault()
      e.stopPropagation()
      if (!disabled && !isConnecting && !isReadOnly) {
        if (!showTypeDropdown) {
          setShowTypeDropdown(true)
        }
      }
    }

    const handleTypeFocus = () => {
      if (!disabled && !isConnecting && !isReadOnly) {
        setShowTypeDropdown(true)
      }
    }

    const handleTypeBlur = () => {
      // Delay closing to allow dropdown selection
      setTimeout(() => setShowTypeDropdown(false), 150)
    }

    const typeOptions = [{ value: 'text', label: 'Text' }]

>>>>>>> 2bba2012
    return (
      <td className='border-r p-1'>
        <div className='relative w-full'>
          <Input
            value={cellValue}
            readOnly
            disabled={disabled || isConnecting || isReadOnly}
            className='w-full cursor-pointer border-0 text-transparent caret-foreground placeholder:text-muted-foreground/50 focus-visible:ring-0 focus-visible:ring-offset-0'
            onClick={handleTypeDropdownClick}
            onFocus={handleTypeFocus}
            onBlur={handleTypeBlur}
          />
          <div className='pointer-events-none absolute inset-0 flex items-center overflow-hidden bg-transparent px-3 text-sm'>
            <div className='whitespace-pre text-muted-foreground'>
              {formatDisplayText(cellValue)}
            </div>
          </div>
          {showTypeDropdown && !isReadOnly && (
            <div className='absolute top-full left-0 z-[100] mt-1 w-full'>
              <div className='allow-scroll fade-in-0 zoom-in-95 animate-in rounded-md border bg-popover text-popover-foreground shadow-lg'>
                <div
                  className='allow-scroll max-h-48 overflow-y-auto p-1'
                  style={{ scrollbarWidth: 'thin' }}
                >
                  {typeOptions.map((option) => (
                    <div
                      key={option.value}
                      className='relative flex cursor-pointer select-none items-center rounded-sm px-2 py-1.5 text-sm outline-none hover:bg-accent hover:text-accent-foreground'
                      onMouseDown={(e) => {
                        e.preventDefault()
                        handleCellChange(rowIndex, 'type', option.value)
                        setShowTypeDropdown(false)
                      }}
                    >
                      <span className='flex-1 truncate'>{option.label}</span>
                    </div>
                  ))}
                </div>
              </div>
            </div>
          )}
        </div>
      </td>
    )
  }

  const renderValueCell = (row: DocumentTagRow, rowIndex: number) => {
    const cellValue = row.cells.value || ''

    return (
      <td className='p-1'>
        <div className='relative w-full'>
          <Input
            value={cellValue}
            onChange={(e) => {
              const newValue = e.target.value
              const cursorPosition = e.target.selectionStart ?? 0

              handleCellChange(rowIndex, 'value', newValue)

              // Check for tag trigger
              const tagTrigger = checkTagTrigger(newValue, cursorPosition)

              setActiveTagDropdown({
                rowIndex,
                showTags: tagTrigger.show,
                cursorPosition,
                activeSourceBlockId: null,
                element: e.target,
              })
            }}
            onFocus={(e) => {
              if (!disabled && !isConnecting) {
                setActiveTagDropdown({
                  rowIndex,
                  showTags: false,
                  cursorPosition: 0,
                  activeSourceBlockId: null,
                  element: e.target,
                })
              }
            }}
            onBlur={() => {
              setTimeout(() => setActiveTagDropdown(null), 200)
            }}
            onKeyDown={(e) => {
              if (e.key === 'Escape') {
                setActiveTagDropdown(null)
              }
            }}
            disabled={disabled || isConnecting}
            className='w-full border-0 text-transparent caret-foreground placeholder:text-muted-foreground/50 focus-visible:ring-0 focus-visible:ring-offset-0'
          />
          <div className='pointer-events-none absolute inset-0 flex items-center overflow-hidden bg-transparent px-3 text-sm'>
            <div className='whitespace-pre'>{formatDisplayText(cellValue)}</div>
          </div>
        </div>
      </td>
    )
  }

  const renderDeleteButton = (rowIndex: number) => {
    // Allow deletion of any row
    const canDelete = !isPreview && !disabled

    return canDelete ? (
      <td className='w-0 p-0'>
        <Button
          variant='ghost'
          size='icon'
          className='-translate-y-1/2 absolute top-1/2 right-2 h-8 w-8 opacity-0 group-hover:opacity-100'
          onClick={() => handleDeleteRow(rowIndex)}
        >
          <Trash2 className='h-4 w-4 text-muted-foreground' />
        </Button>
      </td>
    ) : null
  }

  // Show pre-fill button if there are available tags and only empty rows
  const showPreFillButton =
    tagDefinitions.length > 0 &&
    rows.length === 1 &&
    !rows[0].cells.tagName &&
    !rows[0].cells.value &&
    !isPreview &&
    !disabled

  return (
    <div className='relative'>
      {showPreFillButton && (
        <div className='mb-2'>
          <Button variant='outline' size='sm' onClick={handlePreFillTags}>
            Prefill Existing Tags
          </Button>
        </div>
      )}
      <div className='overflow-visible rounded-md border'>
        <table className='w-full'>
          {renderHeader()}
          <tbody>
            {rows.map((row, rowIndex) => (
              <tr key={row.id} className='group relative border-t'>
                {renderTagNameCell(row, rowIndex)}
                {renderTypeCell(row, rowIndex)}
                {renderValueCell(row, rowIndex)}
                {renderDeleteButton(rowIndex)}
              </tr>
            ))}
          </tbody>
        </table>
      </div>

      {/* Tag Dropdown */}
      {activeTagDropdown?.element && (
        <TagDropdown
          visible={activeTagDropdown.showTags}
          onSelect={(newValue) => {
<<<<<<< HEAD
            handleCellChange(activeTagDropdown.rowIndex, 'value', newValue)
=======
            // Use immediate emission for tag dropdown selections
            handleTagDropdownSelection(activeTagDropdown.rowIndex, 'value', newValue)
>>>>>>> 2bba2012
            setActiveTagDropdown(null)
          }}
          blockId={blockId}
          activeSourceBlockId={activeTagDropdown.activeSourceBlockId}
          inputValue={rows[activeTagDropdown.rowIndex]?.cells.value || ''}
          cursorPosition={activeTagDropdown.cursorPosition}
          onClose={() => {
            setActiveTagDropdown((prev) => (prev ? { ...prev, showTags: false } : null))
          }}
          className='absolute z-[9999] mt-0'
        />
      )}

      {/* Add Row Button and Tag slots usage indicator */}
      {!isPreview && !disabled && (
        <div className='mt-3 flex items-center justify-between'>
          <Button
            variant='outline'
            size='sm'
            onClick={handleAddRow}
            disabled={!canAddMoreTags}
            className='h-7 px-2 text-xs'
          >
            <Plus className='mr-1 h-2.5 w-2.5' />
            Add Tag
          </Button>

          {/* Tag slots usage indicator */}
          <div className='text-muted-foreground text-xs'>
            {tagDefinitions.length + newTagsBeingCreated} of {MAX_TAG_SLOTS} tag slots used
          </div>
        </div>
      )}
    </div>
  )
}<|MERGE_RESOLUTION|>--- conflicted
+++ resolved
@@ -11,10 +11,7 @@
 import { useSubBlockValue } from '@/app/workspace/[workspaceId]/w/[workflowId]/components/workflow-block/components/sub-block/hooks/use-sub-block-value'
 import type { SubBlockConfig } from '@/blocks/types'
 import { useKnowledgeBaseTagDefinitions } from '@/hooks/use-knowledge-base-tag-definitions'
-<<<<<<< HEAD
-=======
 import { useTagSelection } from '@/hooks/use-tag-selection'
->>>>>>> 2bba2012
 
 interface DocumentTagRow {
   id: string
@@ -51,11 +48,8 @@
   // Use KB tag definitions hook to get available tags
   const { tagDefinitions, isLoading } = useKnowledgeBaseTagDefinitions(knowledgeBaseId)
 
-<<<<<<< HEAD
-=======
   const emitTagSelection = useTagSelection(blockId, subBlock.id)
 
->>>>>>> 2bba2012
   // State for dropdown visibility - one for each row
   const [dropdownStates, setDropdownStates] = useState<Record<number, boolean>>({})
   // State for type dropdown visibility - one for each row
@@ -137,7 +131,41 @@
     setStoreValue(jsonString)
   }
 
-<<<<<<< HEAD
+  // Shared helper function for updating rows and generating JSON
+  const updateRowsAndGenerateJson = (rowIndex: number, column: string, value: string) => {
+    const updatedRows = [...rows].map((row, idx) => {
+      if (idx === rowIndex) {
+        const newCells = { ...row.cells, [column]: value }
+
+        // Auto-select type when existing tag is selected
+        if (column === 'tagName' && value) {
+          const tagDef = tagDefinitions.find(
+            (def) => def.displayName.toLowerCase() === value.toLowerCase()
+          )
+          if (tagDef) {
+            newCells.type = tagDef.fieldType
+          }
+        }
+
+        return {
+          ...row,
+          cells: newCells,
+        }
+      }
+      return row
+    })
+
+    // Store all rows including empty ones - don't auto-remove
+    const dataToStore = updatedRows.map((row) => ({
+      id: row.id,
+      tagName: row.cells.tagName || '',
+      fieldType: row.cells.type || 'text',
+      value: row.cells.value || '',
+    }))
+
+    return dataToStore.length > 0 ? JSON.stringify(dataToStore) : ''
+  }
+
   const handleCellChange = (rowIndex: number, column: string, value: string) => {
     if (isPreview || disabled) return
 
@@ -165,57 +193,15 @@
       }
     }
 
-=======
-  // Shared helper function for updating rows and generating JSON
-  const updateRowsAndGenerateJson = (rowIndex: number, column: string, value: string) => {
->>>>>>> 2bba2012
-    const updatedRows = [...rows].map((row, idx) => {
-      if (idx === rowIndex) {
-        const newCells = { ...row.cells, [column]: value }
-
-        // Auto-select type when existing tag is selected
-        if (column === 'tagName' && value) {
-          const tagDef = tagDefinitions.find(
-            (def) => def.displayName.toLowerCase() === value.toLowerCase()
-          )
-          if (tagDef) {
-            newCells.type = tagDef.fieldType
-          }
-        }
-<<<<<<< HEAD
-
-        return {
-          ...row,
-          cells: newCells,
-        }
-      }
-      return row
-    })
-
-    // No auto-add rows - user will manually add them with plus button
-
-=======
-
-        return {
-          ...row,
-          cells: newCells,
-        }
-      }
-      return row
-    })
-
->>>>>>> 2bba2012
-    // Store all rows including empty ones - don't auto-remove
-    const dataToStore = updatedRows.map((row) => ({
-      id: row.id,
-      tagName: row.cells.tagName || '',
-      fieldType: row.cells.type || 'text',
-      value: row.cells.value || '',
-    }))
-
-<<<<<<< HEAD
-    const jsonString = dataToStore.length > 0 ? JSON.stringify(dataToStore) : ''
+    const jsonString = updateRowsAndGenerateJson(rowIndex, column, value)
     setStoreValue(jsonString)
+  }
+
+  const handleTagDropdownSelection = (rowIndex: number, column: string, value: string) => {
+    if (isPreview || disabled) return
+
+    const jsonString = updateRowsAndGenerateJson(rowIndex, column, value)
+    emitTagSelection(jsonString)
   }
 
   const handleAddRow = () => {
@@ -244,75 +230,6 @@
     setStoreValue(jsonString)
   }
 
-=======
-    return dataToStore.length > 0 ? JSON.stringify(dataToStore) : ''
-  }
-
-  const handleCellChange = (rowIndex: number, column: string, value: string) => {
-    if (isPreview || disabled) return
-
-    // Check if this is a new tag name that would exceed the limit
-    if (column === 'tagName' && value.trim()) {
-      const isExistingTag = tagDefinitions.some(
-        (def) => def.displayName.toLowerCase() === value.toLowerCase()
-      )
-
-      if (!isExistingTag) {
-        // Count current new tags being created (excluding the current row)
-        const currentNewTags = rows.filter(
-          (row, idx) =>
-            idx !== rowIndex &&
-            row.cells.tagName?.trim() &&
-            !tagDefinitions.some(
-              (def) => def.displayName.toLowerCase() === row.cells.tagName.toLowerCase()
-            )
-        ).length
-
-        if (tagDefinitions.length + currentNewTags >= MAX_TAG_SLOTS) {
-          // Don't allow creating new tags if we've reached the limit
-          return
-        }
-      }
-    }
-
-    const jsonString = updateRowsAndGenerateJson(rowIndex, column, value)
-    setStoreValue(jsonString)
-  }
-
-  const handleTagDropdownSelection = (rowIndex: number, column: string, value: string) => {
-    if (isPreview || disabled) return
-
-    const jsonString = updateRowsAndGenerateJson(rowIndex, column, value)
-    emitTagSelection(jsonString)
-  }
-
-  const handleAddRow = () => {
-    if (isPreview || disabled) return
-
-    // Get current data and add a new empty row
-    const currentData = currentValue ? JSON.parse(currentValue) : []
-    const newRowId = `tag-${currentData.length}-${Math.random().toString(36).substr(2, 9)}`
-    const newData = [...currentData, { id: newRowId, tagName: '', fieldType: 'text', value: '' }]
-    setStoreValue(JSON.stringify(newData))
-  }
-
-  const handleDeleteRow = (rowIndex: number) => {
-    if (isPreview || disabled || rows.length <= 1) return
-    const updatedRows = rows.filter((_, idx) => idx !== rowIndex)
-
-    // Store all remaining rows including empty ones - don't auto-remove
-    const tableDataForStorage = updatedRows.map((row) => ({
-      id: row.id,
-      tagName: row.cells.tagName || '',
-      fieldType: row.cells.type || 'text',
-      value: row.cells.value || '',
-    }))
-
-    const jsonString = tableDataForStorage.length > 0 ? JSON.stringify(tableDataForStorage) : ''
-    setStoreValue(jsonString)
-  }
-
->>>>>>> 2bba2012
   // Check for duplicate tag names (case-insensitive)
   const getDuplicateStatus = (rowIndex: number, tagName: string) => {
     if (!tagName.trim()) return false
@@ -430,7 +347,6 @@
     const isReadOnly = !!existingTag
 
     const showTypeDropdown = typeDropdownStates[rowIndex] || false
-<<<<<<< HEAD
 
     const setShowTypeDropdown = (show: boolean) => {
       setTypeDropdownStates((prev) => ({ ...prev, [rowIndex]: show }))
@@ -459,36 +375,6 @@
 
     const typeOptions = [{ value: 'text', label: 'Text' }]
 
-=======
-
-    const setShowTypeDropdown = (show: boolean) => {
-      setTypeDropdownStates((prev) => ({ ...prev, [rowIndex]: show }))
-    }
-
-    const handleTypeDropdownClick = (e: React.MouseEvent) => {
-      e.preventDefault()
-      e.stopPropagation()
-      if (!disabled && !isConnecting && !isReadOnly) {
-        if (!showTypeDropdown) {
-          setShowTypeDropdown(true)
-        }
-      }
-    }
-
-    const handleTypeFocus = () => {
-      if (!disabled && !isConnecting && !isReadOnly) {
-        setShowTypeDropdown(true)
-      }
-    }
-
-    const handleTypeBlur = () => {
-      // Delay closing to allow dropdown selection
-      setTimeout(() => setShowTypeDropdown(false), 150)
-    }
-
-    const typeOptions = [{ value: 'text', label: 'Text' }]
-
->>>>>>> 2bba2012
     return (
       <td className='border-r p-1'>
         <div className='relative w-full'>
@@ -647,12 +533,8 @@
         <TagDropdown
           visible={activeTagDropdown.showTags}
           onSelect={(newValue) => {
-<<<<<<< HEAD
-            handleCellChange(activeTagDropdown.rowIndex, 'value', newValue)
-=======
             // Use immediate emission for tag dropdown selections
             handleTagDropdownSelection(activeTagDropdown.rowIndex, 'value', newValue)
->>>>>>> 2bba2012
             setActiveTagDropdown(null)
           }}
           blockId={blockId}

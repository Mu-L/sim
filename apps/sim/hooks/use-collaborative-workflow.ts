--- conflicted
+++ resolved
@@ -707,15 +707,12 @@
     (blockId: string, subblockId: string, value: any) => {
       if (isApplyingRemoteChange.current) return
 
-<<<<<<< HEAD
-=======
       // Skip socket operations when in diff mode
       if (isShowingDiff) {
         logger.debug('Skipping collaborative subblock update in diff mode')
         return
       }
 
->>>>>>> 2bba2012
       if (!currentWorkflowId || activeWorkflowId !== currentWorkflowId) {
         logger.debug('Skipping subblock update - not in active workflow', {
           currentWorkflowId,
@@ -751,11 +748,6 @@
       activeWorkflowId,
       addToQueue,
       session?.user?.id,
-<<<<<<< HEAD
-    ]
-  )
-
-=======
       isShowingDiff,
     ]
   )
@@ -796,7 +788,6 @@
     [subBlockStore, addToQueue, currentWorkflowId, activeWorkflowId, session?.user?.id]
   )
 
->>>>>>> 2bba2012
   const collaborativeDuplicateBlock = useCallback(
     (sourceId: string) => {
       const sourceBlock = workflowStore.blocks[sourceId]

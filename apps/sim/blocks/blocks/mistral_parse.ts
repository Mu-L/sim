import { MistralIcon } from '@/components/icons'
import type { BlockConfig, SubBlockLayout, SubBlockType } from '@/blocks/types'
import type { MistralParserOutput } from '@/tools/mistral/types'

export const MistralParseBlock: BlockConfig<MistralParserOutput> = {
  type: 'mistral_parse',
  name: 'Mistral Parser',
  description: 'Extract text from PDF documents',
  longDescription: `Extract text and structure from PDF documents using Mistral's OCR API. Either enter a URL to a PDF document or upload a PDF file directly. Configure processing options and get the content in your preferred format. For URLs, they must be publicly accessible and point to a valid PDF file. Note: Google Drive, Dropbox, and other cloud storage links are not supported; use a direct download URL from a web server instead.`,
  docsLink: 'https://docs.sim.ai/tools/mistral_parse',
  category: 'tools',
  bgColor: '#000000',
  icon: MistralIcon,
  subBlocks: [
    // Show input method selection
    {
      id: 'inputMethod',
      title: 'Select Input Method',
      type: 'dropdown' as SubBlockType,
      layout: 'full' as SubBlockLayout,
      options: [
        { id: 'url', label: 'PDF Document URL' },
        { id: 'upload', label: 'Upload PDF Document' },
      ],
    },

    // URL input - conditional on inputMethod
    {
      id: 'filePath',
      title: 'PDF Document URL',
      type: 'short-input' as SubBlockType,
      layout: 'full' as SubBlockLayout,
      placeholder: 'Enter full URL to a PDF document (https://example.com/document.pdf)',
<<<<<<< HEAD
      required: !shouldEnableFileUpload,
      ...(shouldEnableFileUpload
        ? {
            condition: {
              field: 'inputMethod',
              value: 'url',
            },
          }
        : {}),
=======
      condition: {
        field: 'inputMethod',
        value: 'url',
      },
>>>>>>> 2bba2012
    },

    // File upload option
    {
      id: 'fileUpload',
      title: 'Upload PDF',
      type: 'file-upload' as SubBlockType,
      layout: 'full' as SubBlockLayout,
      acceptedTypes: 'application/pdf',
      condition: {
        field: 'inputMethod',
        value: 'upload',
      },
      maxSize: 50, // 50MB max via direct upload
    },

    {
      id: 'resultType',
      title: 'Output Format',
      type: 'dropdown',
      layout: 'full',
      options: [
        { id: 'markdown', label: 'Markdown (Formatted)' },
        { id: 'text', label: 'Plain Text' },
        { id: 'json', label: 'JSON (Raw)' },
      ],
    },
    {
      id: 'pages',
      title: 'Specific Pages',
      type: 'short-input',
      layout: 'full',
      placeholder: 'e.g. 0,1,2 (leave empty for all pages)',
    },
    /* 
     * Image-related parameters - temporarily disabled
     * Uncomment if PDF image extraction is needed
     *
    {
      id: 'includeImageBase64',
      title: 'Include PDF Images',
      type: 'switch',
      layout: 'half',
    },
    {
      id: 'imageLimit',
      title: 'Max Images',
      type: 'short-input',
      layout: 'half',
      placeholder: 'Maximum number of images to extract',
    },
    {
      id: 'imageMinSize',
      title: 'Min Image Size (px)',
      type: 'short-input',
      layout: 'half',
      placeholder: 'Min width/height in pixels',
    },
    */
    {
      id: 'apiKey',
      title: 'API Key',
      type: 'short-input' as SubBlockType,
      layout: 'full' as SubBlockLayout,
      placeholder: 'Enter your Mistral API key',
      password: true,
      required: true,
    },
  ],
  tools: {
    access: ['mistral_parser'],
    config: {
      tool: () => 'mistral_parser',
      params: (params) => {
        // Basic validation
        if (!params || !params.apiKey || params.apiKey.trim() === '') {
          throw new Error('Mistral API key is required')
        }

        // Build parameters object - file processing is now handled at the tool level
        const parameters: any = {
          apiKey: params.apiKey.trim(),
          resultType: params.resultType || 'markdown',
        }

        // Set filePath or fileUpload based on input method
        const inputMethod = params.inputMethod || 'url'
        if (inputMethod === 'url') {
          if (!params.filePath || params.filePath.trim() === '') {
            throw new Error('PDF Document URL is required')
          }
          parameters.filePath = params.filePath.trim()
        } else if (inputMethod === 'upload') {
          if (!params.fileUpload) {
            throw new Error('Please upload a PDF document')
          }
          // Pass the entire fileUpload object to the tool
          parameters.fileUpload = params.fileUpload
        }

        // Convert pages input from string to array of numbers if provided
        let pagesArray: number[] | undefined
        if (params.pages && params.pages.trim() !== '') {
          try {
            pagesArray = params.pages
              .split(',')
              .map((p: string) => p.trim())
              .filter((p: string) => p.length > 0)
              .map((p: string) => {
                const num = Number.parseInt(p, 10)
                if (Number.isNaN(num) || num < 0) {
                  throw new Error(`Invalid page number: ${p}`)
                }
                return num
              })

            if (pagesArray && pagesArray.length === 0) {
              pagesArray = undefined
            }
          } catch (error: any) {
            throw new Error(`Page number format error: ${error.message}`)
          }
        }

        // Add optional parameters
        if (pagesArray && pagesArray.length > 0) {
          parameters.pages = pagesArray
        }

        return parameters
      },
    },
  },
  inputs: {
    inputMethod: { type: 'string', description: 'Input method selection' },
    filePath: { type: 'string', description: 'PDF document URL' },
    fileUpload: { type: 'json', description: 'Uploaded PDF file' },
    apiKey: { type: 'string', description: 'Mistral API key' },
    resultType: { type: 'string', description: 'Output format type' },
    pages: { type: 'string', description: 'Page selection' },
  },
  outputs: {
    content: { type: 'string', description: 'Extracted content' },
    metadata: { type: 'json', description: 'Processing metadata' },
  },
}<|MERGE_RESOLUTION|>--- conflicted
+++ resolved
@@ -31,22 +31,10 @@
       type: 'short-input' as SubBlockType,
       layout: 'full' as SubBlockLayout,
       placeholder: 'Enter full URL to a PDF document (https://example.com/document.pdf)',
-<<<<<<< HEAD
-      required: !shouldEnableFileUpload,
-      ...(shouldEnableFileUpload
-        ? {
-            condition: {
-              field: 'inputMethod',
-              value: 'url',
-            },
-          }
-        : {}),
-=======
       condition: {
         field: 'inputMethod',
         value: 'url',
       },
->>>>>>> 2bba2012
     },
 
     // File upload option
